--- conflicted
+++ resolved
@@ -205,13 +205,8 @@
 Hooks can only be used **inside** the Canvas element because they rely on context! You cannot expect something like this to work:
 
 ```jsx
-<<<<<<< HEAD
-funciton App() {
+function App() {
   const { size } = useThree() // This will just crash
-=======
-function App() {
-  const { gl } = useThree() // This will just crash
->>>>>>> fbfc6dc4
   return (
     <Canvas>
       <mesh>
@@ -220,13 +215,8 @@
 Do this instead:
 
 ```jsx
-<<<<<<< HEAD
-funciton SomeComponent() {
+function SomeComponent() {
   const { size } = useThree()
-=======
-function SomeComponent() {
-  const { gl } = useThree()
->>>>>>> fbfc6dc4
   return <mesh />
 }
         
@@ -342,19 +332,7 @@
 
 # Further information
 
-<<<<<<< HEAD
 Recipes and FAQ: [/react-three-fiber/recipes.md](https://github.com/react-three-fiber/react-three-fiber/blob/master/recipes.md)
-=======
-```jsx
-function Camera(props) {
-  const camera = useRef()
-  const { setDefaultCamera } = useThree()
-  // This makes sure that size-related calculations are proper
-  // Every call to useThree will return this camera instead of the default camera 
-  useEffect(() => void setDefaultCamera(camera.current), [])
-  return <perspectiveCamera ref={camera} {...props} />
-}
->>>>>>> fbfc6dc4
 
 Tools (GLTF-to-JSX etc): [/react-three-fiber/tools](https://github.com/react-spring/react-three-fiber/tools)
 
