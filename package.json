{
  "name": "react-three-fiber",
  "version": "2.0.5",
  "description": "React-fiber renderer for THREE.js",
  "main": "dist/index.cjs.js",
  "module": "dist/index.js",
  "sideEffects": false,
  "scripts": {
    "prebuild": "rimraf dist",
    "build": "rollup -c",
    "prepare": "npm run build",
<<<<<<< HEAD
    "test": "echo \"Error: no test specified\" && exit 1",
    "typecheck": "tsc --noEmit --jsx react src/*",
    "typegen": "tsc  --jsx react --emitDeclarationOnly -d --declarationDir types src/*"
=======
    "eslint": "eslint ./src",
    "test": "echo \"Error: no test specified\" && exit 1"
>>>>>>> 7e58f9c0
  },
  "husky": {
    "hooks": {
      "pre-commit": "lint-staged"
    }
  },
  "prettier": {
    "semi": false,
    "trailingComma": "es5",
    "singleQuote": true,
    "jsxBracketSameLine": true,
    "tabWidth": 2,
    "printWidth": 120
  },
  "lint-staged": {
    "*.{js,}": [
      "prettier --write",
      "git add"
    ]
  },
  "repository": {
    "type": "git",
    "url": "git+https://github.com/drcmda/react-three-fiber.git"
  },
  "keywords": [
    "react",
    "renderer",
    "fiber",
    "three",
    "threejs"
  ],
  "author": "Paul Henschel",
  "license": "MIT",
  "bugs": {
    "url": "https://github.com/drcmda/react-three-fiber/issues"
  },
  "homepage": "https://github.com/drcmda/react-three-fiber#readme",
  "dependencies": {
    "@babel/runtime": "^7.4.3",
    "@types/three": "^0.103.2",
    "lodash-es": "^4.17.11",
    "pointer-events-polyfill": "^0.4.4-pre",
    "react-reconciler": "^0.20.4",
    "resize-observer-polyfill": "^1.5.1",
    "scheduler": "^0.14.0"
  },
  "peerDependencies": {
    "react": ">=16.8",
    "react-dom": ">=16.8",
    "three": ">=0.103"
  },
  "devDependencies": {
    "@babel/core": "7.4.3",
    "@babel/plugin-proposal-class-properties": "7.4.0",
    "@babel/plugin-proposal-do-expressions": "7.2.0",
    "@babel/plugin-proposal-object-rest-spread": "7.4.3",
    "@babel/plugin-transform-modules-commonjs": "7.4.3",
    "@babel/plugin-transform-parameters": "7.4.3",
    "@babel/plugin-transform-runtime": "7.4.3",
    "@babel/plugin-transform-template-literals": "7.2.0",
    "@babel/preset-env": "7.4.3",
    "@babel/preset-react": "7.0.0",
    "@babel/preset-typescript": "^7.3.3",
<<<<<<< HEAD
    "@types/lodash-es": "^4.17.3",
    "@types/react": "^16.8.14",
=======
    "babel-eslint": "^10.0.1",
>>>>>>> 7e58f9c0
    "babel-plugin-transform-react-remove-prop-types": "^0.4.24",
    "eslint": "^5.16.0",
    "eslint-config-prettier": "^4.1.0",
    "eslint-plugin-import": "^2.17.2",
    "eslint-plugin-react-hooks": "^1.6.0",
    "husky": "^1.3.1",
    "lint-staged": "^8.1.5",
<<<<<<< HEAD
    "prettier": "^1.17.0",
    "react": "^16.8.6",
    "react-dom": "^16.8.6",
    "rollup": "^1.10.1",
=======
    "prettier": "^1.16.4",
    "react": ">=16.8",
    "react-dom": ">=16.8",
    "rollup": "^1.4.1",
>>>>>>> 7e58f9c0
    "rollup-plugin-babel": "^4.3.2",
    "rollup-plugin-commonjs": "^9.3.4",
    "rollup-plugin-node-resolve": "^4.2.3",
    "rollup-plugin-size-snapshot": "^0.8.0",
<<<<<<< HEAD
    "three": "^0.103.0",
    "typescript": "^3.4.4"
=======
    "three": ">=0.100",
    "typescript": "^3.3.3333"
>>>>>>> 7e58f9c0
  }
}<|MERGE_RESOLUTION|>--- conflicted
+++ resolved
@@ -9,14 +9,10 @@
     "prebuild": "rimraf dist",
     "build": "rollup -c",
     "prepare": "npm run build",
-<<<<<<< HEAD
+    "eslint": "eslint ./src",
     "test": "echo \"Error: no test specified\" && exit 1",
     "typecheck": "tsc --noEmit --jsx react src/*",
     "typegen": "tsc  --jsx react --emitDeclarationOnly -d --declarationDir types src/*"
-=======
-    "eslint": "eslint ./src",
-    "test": "echo \"Error: no test specified\" && exit 1"
->>>>>>> 7e58f9c0
   },
   "husky": {
     "hooks": {
@@ -80,12 +76,9 @@
     "@babel/preset-env": "7.4.3",
     "@babel/preset-react": "7.0.0",
     "@babel/preset-typescript": "^7.3.3",
-<<<<<<< HEAD
     "@types/lodash-es": "^4.17.3",
     "@types/react": "^16.8.14",
-=======
     "babel-eslint": "^10.0.1",
->>>>>>> 7e58f9c0
     "babel-plugin-transform-react-remove-prop-types": "^0.4.24",
     "eslint": "^5.16.0",
     "eslint-config-prettier": "^4.1.0",
@@ -93,27 +86,18 @@
     "eslint-plugin-react-hooks": "^1.6.0",
     "husky": "^1.3.1",
     "lint-staged": "^8.1.5",
-<<<<<<< HEAD
-    "prettier": "^1.17.0",
     "react": "^16.8.6",
     "react-dom": "^16.8.6",
     "rollup": "^1.10.1",
-=======
-    "prettier": "^1.16.4",
+    "prettier": "^1.17.0",
     "react": ">=16.8",
     "react-dom": ">=16.8",
-    "rollup": "^1.4.1",
->>>>>>> 7e58f9c0
+    "rollup": "^1.10.1",
     "rollup-plugin-babel": "^4.3.2",
     "rollup-plugin-commonjs": "^9.3.4",
     "rollup-plugin-node-resolve": "^4.2.3",
     "rollup-plugin-size-snapshot": "^0.8.0",
-<<<<<<< HEAD
     "three": "^0.103.0",
-    "typescript": "^3.4.4"
-=======
-    "three": ">=0.100",
-    "typescript": "^3.3.3333"
->>>>>>> 7e58f9c0
+    "typescript": "^3.4.5"
   }
 }