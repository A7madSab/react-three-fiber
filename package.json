--- conflicted
+++ resolved
@@ -1,11 +1,7 @@
 {
   "name": "react-three-fiber",
   "private": true,
-<<<<<<< HEAD
-  "version": "5.0.0-beta.10",
-=======
-  "version": "4.2.17",
->>>>>>> a108bc1d
+  "version": "5.0.0-beta.11",
   "description": "React-fiber renderer for THREE.js",
   "main": "web.cjs.js",
   "module": "web.js",
