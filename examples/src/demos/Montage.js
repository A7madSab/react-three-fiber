import * as THREE from 'three'
import React, { useEffect } from 'react'
import { Canvas } from 'react-three-fiber'
import { useSprings, a } from 'react-spring/three'

const number = 35
const colors = ['#A2CCB6', '#FCEEB5', '#EE786E', '#e0feff', 'lightpink', 'lightblue']
const shapes = ['planeBufferGeometry', 'planeBufferGeometry', 'planeBufferGeometry']
const random = (i) => {
  const r = Math.random()
  return {
    position: [100 - Math.random() * 200, 100 - Math.random() * 200, i * 1.5],
    color: colors[Math.round(Math.random() * (colors.length - 1))],
    scale: [1 + r * 14, 1 + r * 14, 1],
    rotation: [0, 0, THREE.Math.degToRad(Math.round(Math.random()) * 45)],
  }
}

const data = new Array(number).fill().map(() => {
  const shape = shapes[Math.round(Math.random() * (shapes.length - 1))]
  return {
    shape,
    color: colors[Math.round(Math.random() * (colors.length - 1))],
    args: [0.1 + Math.random() * 9, 0.1 + Math.random() * 9, 10],
  }
})

function Content() {
  const [springs, set] = useSprings(number, (i) => ({
    from: random(i),
    ...random(i),
    config: { mass: 20, tension: 150, friction: 50 },
  }))
<<<<<<< HEAD
  useEffect(() => void setInterval(() => set((i) => ({ ...random(i), delay: i * 40 })), 3000), [])
=======
  useEffect(() => void setInterval(() => set((i) => ({ ...random(i), delay: i * 40 })), 3000), [set])
>>>>>>> 5cb122e3
  return data.map((d, index) => (
    <a.mesh key={index} {...springs[index]} castShadow receiveShadow>
      <boxBufferGeometry args={d.args} />
      <a.meshStandardMaterial color={springs[index].color} roughness={0.75} metalness={0.5} />
    </a.mesh>
  ))
}

function Lights() {
  return (
    <group>
      <pointLight intensity={0.3} />
      <ambientLight intensity={2} />
      <spotLight
        castShadow
        intensity={0.2}
        angle={Math.PI / 7}
        position={[150, 150, 250]}
        penumbra={1}
        shadow-mapSize-width={2048}
        shadow-mapSize-height={2048}
      />
    </group>
  )
}

export default function App() {
  return (
    <Canvas shadowMap style={{ background: '#A2CCB6' }} camera={{ position: [0, 0, 100], fov: 100 }}>
      <Lights />
      <mesh receiveShadow>
        <planeBufferGeometry args={[1000, 1000]} />
        <meshStandardMaterial color="#A2ACB6" roughness={1} />
      </mesh>
      <Content />
    </Canvas>
  )
}<|MERGE_RESOLUTION|>--- conflicted
+++ resolved
@@ -31,11 +31,7 @@
     ...random(i),
     config: { mass: 20, tension: 150, friction: 50 },
   }))
-<<<<<<< HEAD
-  useEffect(() => void setInterval(() => set((i) => ({ ...random(i), delay: i * 40 })), 3000), [])
-=======
   useEffect(() => void setInterval(() => set((i) => ({ ...random(i), delay: i * 40 })), 3000), [set])
->>>>>>> 5cb122e3
   return data.map((d, index) => (
     <a.mesh key={index} {...springs[index]} castShadow receiveShadow>
       <boxBufferGeometry args={d.args} />
