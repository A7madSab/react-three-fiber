--- conflicted
+++ resolved
@@ -26,11 +26,7 @@
   )
 
   const [page, setPage] = useState(0)
-<<<<<<< HEAD
-  useEffect(() => void setInterval(() => setPage((i) => (i + 1) % urls.length), 3000), [])
-=======
   useEffect(() => void setInterval(() => setPage((i) => (i + 1) % urls.length), 3000), [urls.length])
->>>>>>> 5cb122e3
 
   const { color } = useSpring({
     from: { color: colors[0] },
