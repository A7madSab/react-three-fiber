--- conflicted
+++ resolved
@@ -25,13 +25,4 @@
       {children}
     </ResizeContainer>
   )
-<<<<<<< HEAD
-})
-=======
-})
-
-export const Dom = () => {
-  console.warn("The experimental <Dom> component was renamed to <HTML> and moved to: https://github.com/react-spring/drei")
-  return null
-}
->>>>>>> e04b33c8
+})