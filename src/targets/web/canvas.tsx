--- conflicted
+++ resolved
@@ -89,15 +89,11 @@
   // Allow Gatsby, Next and other server side apps to run.
   // Will output styles to reduce flickering.
   if (typeof window === 'undefined') {
-<<<<<<< HEAD
     return (
-      <div style={{ ...styles, ...props.style }}>
+      <div style={{ ...defaultStyles, ...props.style }}>
         <canvas style={{ display: 'block' }} />
       </div>
     )
-=======
-    return <div style={{ ...defaultStyles, ...style }} />
->>>>>>> 36e2767c
   }
 
   // Render the canvas into the dom
