--- conflicted
+++ resolved
@@ -52,14 +52,9 @@
   clock: THREE.Clock
   scene: THREE.Scene
   size: RectReadOnly
-<<<<<<< HEAD
   viewport: ViewportData
-  events: PointerEvents
+  events: DomEventHandlers
   forceResize: () => void
-=======
-  viewport: { width: number; height: number; factor: number }
-  events: DomEventHandlers
->>>>>>> 86b0f78d
 }
 
 export type Subscription = {
