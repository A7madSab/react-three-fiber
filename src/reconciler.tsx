--- conflicted
+++ resolved
@@ -474,16 +474,10 @@
     // @ts-ignore
     let newRoot = (root = Renderer.createContainer(
       container,
-<<<<<<< HEAD
       state !== undefined && state.current.concurrent ? 2 : 0,
       false,
       // @ts-ignore
       null
-=======
-      //@ts-ignore
-      state !== undefined && state.current.concurrent ? ConcurrentRoot : LegacyRoot,
-      false
->>>>>>> aface5b5
     ))
     roots.set(container, newRoot)
   }
@@ -517,11 +511,6 @@
   findHostInstanceByFiber: () => null,
   version: React.version,
   rendererPackageName: 'react-three-fiber',
-<<<<<<< HEAD
-=======
-  //@ts-ignore
-  findHostInstanceByFiber: Renderer.findHostInstance,
->>>>>>> aface5b5
 })
 
 export { Renderer }