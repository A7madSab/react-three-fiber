# Index

- [Fundamentals](#fundamentals)
- [Canvas](#canvas)
- [Objects and properties](#objects-and-properties)
- [Automatic disposal](#automatic-disposal)
- [Events](#events)
- [Hooks](#hooks)
  - [useThree](#useThree)
  - [useFrame](#useFrame)
  - [useResource](#useResource)
  - [useUpdate](#useUpdate)
  - [useLoader (experimental!)](#useloader-experimental)
- [Additional exports](#additional-exports)

# Fundamentals

1. Before you start, make sure you have a [basic grasp of Threejs](https://threejs.org/docs/index.html#manual/en/introduction/Creating-a-scene).
2. When you know what a scene is, a camera, mesh, geometry and material, more or less, fork the [demo sandbox on the frontpage](https://github.com/react-spring/react-three-fiber#what-does-it-look-like), try out some of the things you learn here.
3. Don't break your head, three-fiber is Threejs, it does not introduce new rules or assumptions. If you see a snippet somewhere and you don't know how to make it declarative yet, use it 1:1 as it is.

Some reading material:

- [Threejs-docs](https://threejs.org/docs)
- [Threejs-examples](https://threejs.org/examples)
- [Threejs-fundamentals](https://threejsfundamentals.org)
- [Discover Threejs](https://discoverthreejs.com)
- [Do's and don'ts](https://discoverthreejs.com/tips-and-tricks) for performance and best practices
- [react-three-fiber alligator.io tutorial](https://alligator.io/react/react-with-threejs) by [@dghez\_](https://twitter.com/dghez_)

# Canvas

The `Canvas` object is your portal into Threejs. It renders Threejs elements, _not DOM elements_! Here is a small hello-world that you can try out:

```jsx
import ReactDOM from 'react-dom'
import React from 'react'
import { Canvas } from 'react-three-fiber'

ReactDOM.render(
  <Canvas>
    <pointLight position={[10, 10, 10]} />
    <mesh>
      <sphereBufferGeometry />
      <meshStandardMaterial color="hotpink" />
    </mesh>
  </Canvas>,
  document.getElementById('root')
)
```

The canvas stretches to 100% of the next relative/absolute parent-container. Make sure your canvas is given space to show contents!

```jsx
<Canvas
  children                      // Either a function child (which receives state) or regular children
  gl                            // Props that go into the default webGL-renderer
  camera                        // Props that go into the default camera
  raycaster                     // Props that go into the default raycaster
  shadowMap                     // Props that go into gl.shadowMap, can also be set true for PCFsoft
  colorManagement = true        // Auto sRGBEncoding encoding for all colors and textures + ACESFilmic
  vr = false                    // Switches renderer to VR mode, then uses gl.setAnimationLoop
  gl2 = false                   // Enables webgl2
  concurrent = false            // Enables React concurrent mode
  resize = undefined            // Resize config, see react-use-measure's options
  orthographic = false          // Creates an orthographic camera if true
  noEvents = false              // Switch off raytracing and event support
  pixelRatio = undefined        // You could provide window.devicePixelRatio if you like
  invalidateFrameloop = false   // When true it only renders on changes, when false it's a game loop
  updateDefaultCamera = true    // Adjusts default camera on size changes
  onCreated                     // Callback when vdom is ready (you can block first render via promise)
  onPointerMissed />            // Response for pointer clicks that have missed a target
```

You can give it additional properties like style and className, which will be added to the container (a div) that holds the dom-canvas element.

### Defaults that the canvas component sets up

Canvas will create a _translucent WebGL-renderer_ with the following properties: `antialias, alpha, setClearAlpha(0)`

A default _perspective camera_: `fov: 75, near: 0.1, far: 1000, z: 5, lookAt: [0,0,0]`

A default _orthographic camera_ if Canvas.orthographic is true: `near: 0.1, far: 1000, z: 5, lookAt: [0,0,0]`

A default _shadowMap_ if Canvas.shadowMap is true: `type: PCFSoftShadowMap`

A default _scene_ (into which all the JSX is rendered) and a _raycaster_.

A _wrapping container_ with a [resize observer](https://github.com/react-spring/react-use-measure): `scroll: true, debounce: { scroll: 50, resize: 0 }`

You do not have to use any of these objects, look under "Recipes" down below if you want to bring your own.

# Objects and properties

You can use [Threejs's entire object catalogue and all properties](https://threejs.org/docs). When in doubt, always consult the docs.

You could lay out an object like this:

```jsx
<mesh
  visible
  userData={{ hello: 'world' }}
  position={new THREE.Vector3(1, 2, 3)}
  rotation={new THREE.Euler(Math.PI / 2, 0, 0)}
  geometry={new THREE.SphereGeometry(1, 16, 16)}
  material={new THREE.MeshBasicMaterial({ color: new THREE.Color('hotpink'), transparent: true })}
/>
```

The problem is that all of these properties will always be re-created. Instead, you should define properties declaratively.

```jsx
<mesh visible userData={{ hello: 'world' }} position={[1, 2, 3]} rotation={[Math.PI / 2, 0, 0]}>
  <sphereGeometry args={[1, 16, 16]} />
  <meshStandardMaterial color="hotpink" transparent />
</mesh>
```

#### Shortcuts (set)

All properties whose underlying object has a `.set()` method can directly receive the same arguments that `set` would otherwise take. For example [THREE.Color.set](https://threejs.org/docs/index.html#api/en/math/Color.set) can take a color string, so instead of `color={new THREE.Color('hotpink')}` you can simply write `color="hotpink"`. Some `set` methods take multiple arguments, for instance [THREE.Vector3](https://threejs.org/docs/index.html#api/en/math/Vector3.set), give it an array in that case `position={[100, 0, 0]}`.

#### Attaching and dealing with non-Object3D's

<<<<<<< HEAD
Using the `attach` property objects bind to their parent and are taken off once they unmount. You can put non-Object3D primitives (geometries, materials, etc) into the render tree as well, so that they become managed and reactive. They take the same properties they normally would, constructor arguments are passed as an array via `args`. If args changes later on, the object get re-constructed from scratch!
=======
You can put non-Object3D primitives (geometries, materials, etc) into the render tree as well so that they become managed and reactive. They take the same properties they normally would, constructor arguments are passed as an array via `args`. If args change, later on, the object gets re-constructed from scratch! Using the `attach` property objects bind to their parent and are taken off once they unmount.
>>>>>>> e04b33c8

You can nest primitive objects, too:

```jsx
<mesh>
  <meshBasicMaterial attach="material">
    <texture attach="map" image={img} onUpdate={self => img && (self.needsUpdate = true)} />
```

Sometimes attaching isn't enough. For example, the following example attaches effects to an array called "passes" of the parent `effectComposer`. Note the use of `attachArray` which adds the object to the target array and takes it out on unmount:

```jsx
<effectComposer>
  <renderPass attachArray="passes" scene={scene} camera={camera} />
  <glitchPass attachArray="passes" renderToScreen />
```

You can also attach to named parent properties using `attachObject={[target, name]}`, which adds the object and takes it out on unmount. The following adds a buffer-attribute to parent.attributes.position.

```jsx
<bufferGeometry attach="geometry">
  <bufferAttribute attachObject={['attributes', 'position']} count={v.length / 3} array={v} itemSize={3} />
```

**New in v5**, all elements ending with "Material" receive `attach="material"`, and all elements ending with "Geometry" receive `attach="geometry"` automatically. Of course you can still overwrite it, but it isn't necessary to type out any longer.

#### Piercing into nested properties

If you want to reach into nested attributes (for instance: `mesh.rotation.x`), just use dash-case.

```jsx
<mesh rotation-x={1} material-uniforms-resolution-value={[1 / size.width, 1 / size.height]} />
```

#### Putting already existing objects into the scene-graph

You can use the `primitive` placeholder for that. You can still give it properties or attach nodes to it. Never add the same object multiples times, this is not allowed in Threejs!

```jsx
const mesh = useMemo(() => new THREE.Mesh(), [])
return <primitive object={mesh} position={[0, 0, 0]} />
```

#### Using 3rd-party objects declaratively

The `extend` function extends three-fibers catalogue of JSX elements.

```jsx
import { extend } from 'react-three-fiber'
import { OrbitControls } from 'three/examples/jsm/controls/OrbitControls'
import { TransformControls } from 'three/examples/jsm/controls/TransformControls'
extend({ OrbitControls, TransformControls })

// ...
return (
  <>
    <orbitControls />
    <transformControls />
```

# Automatic disposal

Freeing resources is a [manual chore in Threejs](https://threejs.org/docs/#manual/en/introduction/How-to-dispose-of-objects), but React is aware of object-lifecycles, hence three-fiber will attempt to free resources for you by calling `object.dispose()`, if present, on all unmounted objects.

If you manage assets by yourself, globally or in a cache, this may _not_ be what you want. You can switch it off by placing `dispose={null}` onto meshes, materials, etc, or even on parent containers like groups, it is now valid for the entire tree.

```jsx
const globalGeometry = new THREE.BoxBufferGeometry()
const globalMaterial = new THREE.MeshBasicMatrial()

function Mesh() {
  return (
    <group dispose={null}>
      <mesh geometry={globalGeometry} material={globalMaterial} />
```

# Events

Threejs objects that implement their own `raycast` method (meshes, lines, etc) can be interacted with by declaring events on them. We support pointer events, clicks and wheel-scroll. Events contain the browser event as well as the Threejs event data (object, point, distance, etc). You need to [polyfill](https://github.com/jquery/PEP) them yourself, if that's a concern.

Additionally, there's a special `onUpdate` that is called every time the object gets fresh props, which is good for things like `self => (self.verticesNeedUpdate = true)`.

Also notice the `onPointerMissed` on the canvas element, which fires on clicks that haven't hit any meshes.

```jsx
<mesh
  onClick={(e) => console.log('click')}
  onWheel={(e) => console.log('wheel spins')}
  onPointerUp={(e) => console.log('up')}
  onPointerDown={(e) => console.log('down')}
  onPointerOver={(e) => console.log('over')}
  onPointerOut={(e) => console.log('out')}
  onPointerEnter={(e) => console.log('enter')}
  onPointerLeave={(e) => console.log('leave')}
  onPointerMove={(e) => console.log('move')}
  onUpdate={(self) => console.log('props have been updated')}
/>
```

#### Event data

```jsx
({
  ...DomEvent                   // All the original event data
  ...ThreeEvent                 // All of Three's intersection data
  intersections: Intersect[]    // All intersections
  object: Object3D              // The object that was actually hit
  eventObject: Object3D         // The object that registered the event
  unprojectedPoint: Vector3     // Camera-unprojected point
  ray: Ray                      // The ray that was used to strike the object
  camera: Camera                // The camera that was used in the raycaster
  sourceEvent: DomEvent         // A reference to the host event
  delta: number                 // Initial-click delta
}) => ...
```

#### Propagation and capturing

```jsx
  onPointerDown={e => {
    // Only the mesh closest to the camera will be processed
    e.stopPropagation()
    // You may optionally capture the target
    e.target.setPointerCapture(e.pointerId)
  }}
  onPointerUp={e => {
    e.stopPropagation()
    // Optionally release capture
    e.target.releasePointerCapture(e.pointerId)
  }}
```

# Hooks

Hooks can only be used **inside** the Canvas element because they rely on context! You cannot expect something like this to work:

```jsx
function App() {
  const { size } = useThree() // This will just crash
  return (
    <Canvas>
      <mesh>
```

Do this instead:

```jsx
function SomeComponent() {
  const { size } = useThree()
  return <mesh />
}

function App() {
  return (
    <Canvas>
      <SomeComponent />
```

#### useThree

```jsx
useThree(): SharedCanvasContext
```

This hook gives you access to all the basic objects that are kept internally, like the default renderer, scene, camera. It also gives you the current size of the canvas in screen and viewport coordinates. The hook is reactive, if you resize the browser, for instance, and you get fresh measurements, same applies to any of the defaults you can change.

```jsx
import { useThree } from 'react-three-fiber'

const {
  gl,                           // WebGL renderer
  scene,                        // Default scene
  camera,                       // Default camera
  raycaster,                    // Default raycaster
  size,                         // Bounds of the view (which stretches 100% and auto-adjusts)
  aspect,                       // Aspect ratio (size.width / size.height)
  mouse,                        // Current, centered, normalized 2D mouse coordinates
  raycaster,                    // Intternal raycaster instance
  clock,                        // THREE.Clock (useful for useFrame deltas)
  invalidate,
  intersect,
  setDefaultCamera,
  viewport,
} = useThree()

// Calculates precise viewport bounds
const { width, height, factor, distance } = viewport(camera?: THREE.Camera, target?: THREE.Vector3)
// Flags the canvas as "dirty" and forces a single frame
// Use this to inform your canvas of changes when it is set to "invalidateFrameloop"
invalidate()
// Exchanges the default camera
setDefaultCamera(camera)
// Trigger an intersect/raycast as well as event handlers that may respond
intersect(optionalEvent?: PointerEvent)
```

#### useFrame

```jsx
useFrame((callback: (state, delta) => void), (renderPriority: number = 0))
```

This hook calls you back every frame, which is good for running effects, updating controls, etc. You receive the state (same as useThree) and a clock delta. If you supply a render priority greater than zero it will switch off automatic rendering entirely, you can then control rendering yourself. If you have multiple frames with a render priority then they are ordered highest priority last, similar to the web's z-index. Frames are managed, three-fiber will remove them automatically when the component that holds them is unmounted.

Updating controls:

```jsx
import { useFrame } from 'react-three-fiber'

const controls = useRef()
useFrame((state) => controls.current.update())
return <orbitControls ref={controls} />
```

Taking over the render-loop:

```jsx
useFrame(({ gl, scene, camera }) => gl.render(scene, camera), 1)
```

#### useResource

```jsx
useResource((optionalRef = undefined))
```

Take advantage of React's `useRef` with the added consideration of rendering when a component is available (e.g. in the next frame). Useful when you want to share and re-use resources across components.

```jsx
import { useResource } from 'react-three-fiber'

const [ref, material] = useResource()
return (
  <meshBasicMaterial ref={ref} />
  {material && (
    <mesh material={material} />
    <mesh material={material} />
    <mesh material={material} />
  )}
)
```

#### useUpdate

```jsx
useUpdate(callback, dependencies, (optionalRef = undefined))
```

When objects need to be updated imperatively.

```jsx
import { useUpdate } from 'react-three-fiber'

const ref = useUpdate(
  (geometry) => {
    geometry.addAttribute('position', getVertices(x, y, z))
    geometry.attributes.position.needsUpdate = true
  },
  [x, y, z] // execute only if these properties change
)
return <bufferGeometry ref={ref} />
```

#### useLoader (experimental!)

```jsx
useLoader(loader, url: string | string[], extensions?)
```

This hook loads assets and suspends for easier fallback- and error-handling.

```jsx
import React, { Suspense } from 'react'
import { useLoader } from 'react-three-fiber'
import { GLTFLoader } from 'three/examples/jsm/loaders/GLTFLoader'

function Asset({ url }) {
  const gltf = useLoader(GLTFLoader, url)
  return <primitive object={gltf.scene} dispose={null} />
}

<Suspense fallback={<Cube />}>
  <Asset url="/spaceship.gltf" />
</Suspense>
```

You can provide a callback if you need to configure your loader:

```jsx
import { DRACOLoader } from 'three/examples/jsm/loaders/DRACOLoader'

useLoader(GLTFLoader, url, (loader) => {
  const dracoLoader = new DRACOLoader()
  dracoLoader.setDecoderPath('/draco-gltf/')
  loader.setDRACOLoader(dracoLoader)
})
```

It can also make multiple requests in parallel:

```jsx
const [bumpMap, specMap, normalMap] = useLoader(TextureLoader, [url1, url2, url2])
```

# Additional exports

```jsx
import {
  addEffect,                    // Adds a global callback which is called each frame
  addTail,                      // Adds a global callback which is called when rendering stops
  invalidate,                   // Forces view global invalidation
  extend,                       // Extends the native-object catalogue
  createPortal,                 // Creates a portal (it's a React feature for re-parenting)
  render,                       // Internal: Renders three jsx into a scene
  unmountComponentAtNode,       // Internal: Unmounts root scene
  applyProps,                   // Internal: Sets element properties
} from 'react-three-fiber'
```<|MERGE_RESOLUTION|>--- conflicted
+++ resolved
@@ -122,11 +122,7 @@
 
 #### Attaching and dealing with non-Object3D's
 
-<<<<<<< HEAD
 Using the `attach` property objects bind to their parent and are taken off once they unmount. You can put non-Object3D primitives (geometries, materials, etc) into the render tree as well, so that they become managed and reactive. They take the same properties they normally would, constructor arguments are passed as an array via `args`. If args changes later on, the object get re-constructed from scratch!
-=======
-You can put non-Object3D primitives (geometries, materials, etc) into the render tree as well so that they become managed and reactive. They take the same properties they normally would, constructor arguments are passed as an array via `args`. If args change, later on, the object gets re-constructed from scratch! Using the `attach` property objects bind to their parent and are taken off once they unmount.
->>>>>>> e04b33c8
 
 You can nest primitive objects, too:
 
